--- conflicted
+++ resolved
@@ -502,221 +502,4 @@
     fn fmt(&self, f: &mut std::fmt::Formatter<'_>) -> std::fmt::Result {
         f.debug_struct("MqttRunner").finish()
     }
-<<<<<<< HEAD
-}
-
-//------------ Tests ---------------------------------------------------------
-
-#[cfg(test)]
-mod tests {
-    use std::{net::IpAddr, str::FromStr};
-
-    use bytes::Bytes;
-    use roto::types::{
-        builtin::{
-            BgpUpdateMessage, BuiltinTypeValue, RawRouteWithDeltas,
-            RotondaId, RouteStatus, UpdateMessage,
-        },
-        collections::{BytesRecord, Record},
-        typedef::TypeDef,
-        typevalue::TypeValue,
-    };
-    use routecore::{
-        addr::Prefix,
-        asn::Asn,
-        bgp::message::SessionConfig,
-        bmp::message::{Message as BmpMsg, PeerType},
-    };
-    use serde_json::json;
-
-    use crate::{
-        bgp::encode::{
-            mk_bgp_update, mk_initiation_msg, mk_route_monitoring_msg,
-            Announcements, MyPeerType, PerPeerHeader, Prefixes,
-        },
-        payload::SourceId,
-        tests::util::assert_json_eq,
-    };
-
-    use super::*;
-
-    #[test]
-    fn server_host_config_setting_must_be_provided() {
-        let empty = r#""#;
-        let empty_destination = r#"destination = """#;
-        let destination_with_host_only = r#"destination = "some_host_name""#;
-        let destination_with_host_and_invalid_port =
-            r#"destination = "some_host_name:invalid_port""#;
-        let destination_with_host_and_port =
-            r#"destination = "some_host_name:12345""#;
-
-        assert!(mk_config_from_toml(empty).is_err());
-        assert!(mk_config_from_toml(empty_destination).is_err());
-        assert!(mk_config_from_toml(destination_with_host_only).is_ok());
-        assert!(mk_config_from_toml(destination_with_host_and_invalid_port)
-            .is_err());
-        assert!(mk_config_from_toml(destination_with_host_and_port).is_ok());
-    }
-
-    #[test]
-    fn generate_correct_json_for_publishing_from_output_stream_roto_type_value(
-    ) {
-        // Given an MQTT target runner
-        let runner = mk_mqtt_runner();
-
-        // And a payload that should be published
-        let output_stream = mk_roto_output_stream_payload();
-
-        // Then the candidate should be selected for publication
-        let SenderMsg { content, topic, .. } =
-            runner.output_stream_message_to_msg(output_stream).unwrap();
-
-        // And the topic should be based on the rouuter id recorded with the route, if any
-        assert_eq!(topic, "rotonda/my-topic");
-
-        // And the produced message to be published should match the expected JSON format
-        let expected_json = json!({
-            "some-asn": 1818,
-            "some-str": "some-value",
-        });
-
-        let actual_json = serde_json::from_str(&content).unwrap();
-        assert_json_eq(actual_json, expected_json);
-    }
-
-    // --- Test helpers -----------------------------------------------------------------------------------------------
-
-    fn mk_mqtt_runner() -> MqttRunner {
-        let config = Config {
-            topic_template: Config::default_topic_template(),
-            ..Default::default()
-        };
-        MqttRunner::new(config, Component::default())
-    }
-
-    fn mk_config_from_toml(toml: &str) -> Result<Config, toml::de::Error> {
-        toml::from_str::<Config>(toml)
-    }
-
-    fn mk_raw_bmp_payload(bmp_bytes: Bytes) -> Payload {
-        let source_id =
-            SourceId::SocketAddr("10.0.0.1:1818".parse().unwrap());
-        let bmp_msg = BmpMsg::from_octets(bmp_bytes).unwrap();
-        let bmp_msg = Arc::new(BytesRecord(bmp_msg));
-        let value = TypeValue::Builtin(BuiltinTypeValue::BmpMessage(bmp_msg));
-        Payload::new(source_id, value, None)
-    }
-
-    fn mk_raw_route_with_deltas_payload(prefix: Prefix) -> Payload {
-        let bytes = bgp_route_announce(prefix);
-        let update_msg = UpdateMessage::new(bytes, SessionConfig::modern())
-            .unwrap();
-        let delta_id = (RotondaId(0), 0);
-        let bgp_update_msg =
-            Arc::new(BgpUpdateMessage::new(delta_id, update_msg));
-        let route = RawRouteWithDeltas::new_with_message_ref(
-            (RotondaId(0), 0),
-            prefix.into(),
-            &bgp_update_msg,
-            RouteStatus::InConvergence,
-        )
-        .with_peer_asn("AS1818".parse().unwrap())
-        .with_peer_ip("4.5.6.7".parse().unwrap())
-        .with_router_id("test-router".to_string().into());
-
-        let value = TypeValue::Builtin(BuiltinTypeValue::Route(route));
-        Payload::new("test", value, None)
-    }
-
-    fn mk_roto_output_stream_payload() -> Arc<OutputStreamMessage> {
-        let typedef = TypeDef::new_record_type(vec![
-            ("name", Box::new(TypeDef::StringLiteral)),
-            ("topic", Box::new(TypeDef::StringLiteral)),
-            ("some-str", Box::new(TypeDef::StringLiteral)),
-            ("some-asn", Box::new(TypeDef::Asn)),
-        ])
-        .unwrap();
-
-        let fields = vec![
-            ("name", "MOCK".into()),
-            ("topic", "my-topic".into()),
-            ("some-str", "some-value".into()),
-            ("some-asn", routecore::asn::Asn::from_u32(1818).into()),
-        ];
-        let record =
-            Record::create_instance_with_sort(&typedef, fields).unwrap();
-        Arc::new(OutputStreamMessage::from(record))
-    }
-
-    fn bmp_initiate() -> Bytes {
-        mk_initiation_msg("test-router", "Mock BMP router")
-    }
-
-    fn bmp_peer_up_notification() -> Bytes {
-        crate::bgp::encode::mk_peer_up_notification_msg(
-            &mk_per_peer_header(),
-            "10.0.0.1".parse().unwrap(),
-            11019,
-            4567,
-            111,
-            222,
-            0,
-            0,
-            vec![],
-            false,
-        )
-    }
-
-    fn bmp_peer_down_notification() -> Bytes {
-        crate::bgp::encode::mk_peer_down_notification_msg(
-            &mk_per_peer_header(),
-        )
-    }
-
-    fn bmp_route_announce(prefix: Prefix) -> Bytes {
-        let per_peer_header = mk_per_peer_header();
-        let withdrawals = Prefixes::default();
-        let announcements = Announcements::from_str(&format!(
-            "e [123,456] 10.0.0.1 BLACKHOLE,rt:34:54536,AS34:256:512 {}",
-            prefix
-        ))
-        .unwrap();
-
-        mk_route_monitoring_msg(
-            &per_peer_header,
-            &withdrawals,
-            &announcements,
-            &[],
-        )
-    }
-
-    fn bgp_route_announce(prefix: Prefix) -> Bytes {
-        let withdrawals = Prefixes::default();
-        let announcements = Announcements::from_str(&format!(
-            "e [123,456] 10.0.0.1 BLACKHOLE,rt:34:54536,AS34:256:512 {}",
-            prefix
-        ))
-        .unwrap();
-        mk_bgp_update(&withdrawals, &announcements, &[])
-    }
-
-    fn mk_per_peer_header() -> PerPeerHeader {
-        let peer_type: MyPeerType = PeerType::GlobalInstance.into();
-        let peer_flags: u8 = 0;
-        let peer_address: IpAddr = IpAddr::from_str("10.0.0.1").unwrap();
-        let peer_as: Asn = Asn::from_u32(12345);
-        let peer_bgp_id = 0u32.to_be_bytes();
-        let peer_distinguisher: [u8; 8] = [0; 8];
-
-        PerPeerHeader {
-            peer_type,
-            peer_flags,
-            peer_distinguisher,
-            peer_address,
-            peer_as,
-            peer_bgp_id,
-        }
-    }
-=======
->>>>>>> 0ab1543f
 }