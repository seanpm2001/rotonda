--- conflicted
+++ resolved
@@ -180,10 +180,7 @@
             self.roto_path,
             self.rib_type,
             &self.rib_keys,
-<<<<<<< HEAD
-=======
             TheFileIo::default(),
->>>>>>> 007185ef
         )
         .run(
             self.sources,
